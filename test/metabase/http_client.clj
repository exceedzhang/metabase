--- conflicted
+++ resolved
@@ -65,14 +65,8 @@
 (defn authenticate
   "Authenticate a test user with USERNAME and PASSWORD, returning their Metabase Session token;
    or throw an Exception if that fails."
-<<<<<<< HEAD
   [{:keys [username password], :as credentials}]
   {:pre [(string? username) (string? password)]}
-  (println "Authenticating" username) ; DEBUG
-=======
-  [{:keys [email password], :as credentials}]
-  {:pre [(string? email) (string? password)]}
->>>>>>> 5d407f24
   (try
     (:id (client :post 200 "session" credentials))
     (catch Throwable e
