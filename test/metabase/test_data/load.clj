--- conflicted
+++ resolved
@@ -41,37 +41,20 @@
   []
   {:post [(map? %)]}
   (or (sel :one Database :name db-name)
-<<<<<<< HEAD
-    (do (when-not (.exists (clojure.java.io/file (str @test-db-filename ".mv.db"))) ; only create + populate the test DB file if needed
-          (create-and-populate-tables))
-        (log/info "Creating new metabase Database object...")
-        (let [db (ins Database
-                   :organization_id (:id (test-org))
-                   :name db-name
-                   :engine :h2
-                   :details {:conn_str @test-db-connection-string})]
-          (log/info "Syncing Tables...")
-          (driver/sync-tables db)
-          (log/info "Adding Schema Metadata...")
-          (add-metadata!)
-          (log/info "Finished. Enjoy your test data <3")
-          db))))
-=======
       (do (when-not (.exists (clojure.java.io/file (str @test-db-filename ".mv.db"))) ; only create + populate the test DB file if needed
             (create-and-populate-tables))
           (log/info "Creating new metabase Database object...")
           (let [db (ins Database
-                        :organization_id (:id (test-org))
-                        :name db-name
-                        :engine :h2
-                        :details {:conn_str @test-db-connection-string})]
+                     :organization_id (:id (test-org))
+                     :name db-name
+                     :engine :h2
+                     :details {:conn_str @test-db-connection-string})]
             (log/info "Syncing Tables...")
             (driver/sync-tables db)
             (log/info "Adding Schema Metadata...")
-            (add-metadata)
+            (add-metadata!)
             (log/info "Finished. Enjoy your test data <3")
             db))))
->>>>>>> bb96655f
 
 
 ;; ## Debugging/Interactive Development Functions
@@ -144,7 +127,6 @@
     (dorun (map create-and-populate-table
                 data/test-data))))
 
-<<<<<<< HEAD
 ;; ### add-metadata! and related functions
 
 ;; metabase.test-data :requires this namespace so create functions that load + call
@@ -176,45 +158,4 @@
                         fields))
             (dorun (map (partial add-foreign-key! table-kw)
                         fields))))
-        data/test-data)))
-=======
-(defn- add-metadata []
-  (let [user-table (sel :one Table :name "USERS")
-        user-id-field (sel :one Field :name "ID" :table_id (:id user-table))
-        categories-table (sel :one Table :name "CATEGORIES")
-        categories-id-field (sel :one Field :name "ID" :table_id (:id categories-table))
-        venues-table (sel :one Table :name "VENUES")
-        venues-id-field (sel :one Field :name "ID" :table_id (:id venues-table))
-        venues-cat-field (sel :one Field :name "CATEGORY_ID" :table_id (:id venues-table))
-        venues-lat-field (sel :one Field :name "LATITUDE" :table_id (:id venues-table))
-        venues-long-field (sel :one Field :name "LONGITUDE" :table_id (:id venues-table))
-        checkins-table (sel :one Table :name "CHECKINS")
-        checkins-id-field (sel :one Field :name "ID" :table_id (:id checkins-table))
-        checkins-user-field (sel :one Field :name "USER_ID" :table_id (:id checkins-table))
-        checkins-venues-field (sel :one Field :name "VENUE_ID" :table_id (:id checkins-table))]
-    ;; setup USERS table metadata
-    (upd Field (:id user-id-field) :special_type "id")
-    ;; setup CATEGORIES table metadata
-    (upd Field (:id categories-id-field) :special_type "id")
-    ;; setup VENUES table metadata
-    (upd Field (:id venues-id-field) :special_type "id")
-    (upd Field (:id venues-cat-field) :special_type "fk")
-    (upd Field (:id venues-lat-field) :special_type "latitude")
-    (upd Field (:id venues-long-field) :special_type "longitude")
-    (ins ForeignKey
-         :origin_id (:id venues-cat-field)
-         :destination_id (:id categories-id-field)
-         :relationship "Mt1")
-    ;; setup CHECKINS table metadata
-    (upd Field (:id checkins-id-field) :special_type "id")
-    (upd Field (:id checkins-user-field) :special_type "fk")
-    (upd Field (:id checkins-venues-field) :special_type "fk")
-    (ins ForeignKey
-         :origin_id (:id checkins-user-field)
-         :destination_id (:id user-id-field)
-         :relationship "Mt1")
-    (ins ForeignKey
-         :origin_id (:id checkins-venues-field)
-         :destination_id (:id venues-id-field)
-         :relationship "Mt1")))
->>>>>>> bb96655f
+        data/test-data)))