--- conflicted
+++ resolved
@@ -112,11 +112,8 @@
 }
 
 const metadataTableToTableEntityId = (table: Table): TableEntityId => ({ databaseId: table.db_id, schemaName: table.schema || "", tableId: table.id });
-<<<<<<< HEAD
-=======
 
 // TODO Atte Keinänen 6/24/17 See if this method could be simplified
->>>>>>> ccb3b9f0
 const entityIdToMetadataTableFields = (entityId: EntityId) => ({
     ...(entityId.databaseId ? {db_id: entityId.databaseId} : {}),
     // $FlowFixMe Because schema name can be an empty string, which means an empty schema, this check becomes a little nasty
@@ -182,13 +179,8 @@
 }
 
 export function updateTablesPermission(permissions: GroupsPermissions, groupId: GroupId, { databaseId, schemaName }: SchemaEntityId, value: string, metadata: Metadata): GroupsPermissions {
-<<<<<<< HEAD
-    const database = metadata && metadata.databases[databaseId];
-    const tableIds: ?number[] = database && database.tables.filter(t => t.schema === schemaName).map(t => t.id);
-=======
     const database = metadata && metadata.database(databaseId);
     const tableIds: ?number[] = database && database.tables().filter(t => (t.schema || "") === schemaName).map(t => t.id);
->>>>>>> ccb3b9f0
 
     permissions = updateSchemasPermission(permissions, groupId, { databaseId }, "controlled", metadata);
     permissions = updatePermission(permissions, groupId, [databaseId, "schemas", schemaName], value, tableIds);
@@ -197,14 +189,9 @@
 }
 
 export function updateSchemasPermission(permissions: GroupsPermissions, groupId: GroupId, { databaseId }: DatabaseEntityId, value: string, metadata: Metadata): GroupsPermissions {
-<<<<<<< HEAD
-    let database = metadata.databases[databaseId];
-    let schemaNames = database && database.schemaNames();
-=======
     const database = metadata.database(databaseId);
     const schemaNames = database && database.schemaNames();
     const schemaNamesOrNoSchema = (schemaNames && schemaNames.length > 0) ? schemaNames : [""];
->>>>>>> ccb3b9f0
 
     permissions = downgradeNativePermissionsIfNeeded(permissions, groupId, { databaseId }, value, metadata);
     return updatePermission(permissions, groupId, [databaseId, "schemas"], value, schemaNamesOrNoSchema);
