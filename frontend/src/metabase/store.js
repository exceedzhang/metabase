/* @flow weak */

import { combineReducers, applyMiddleware, createStore, compose } from 'redux'
import { reducer as form } from "redux-form";
import { routerReducer as routing, routerMiddleware } from 'react-router-redux'

import promise from "redux-promise";
import logger from "redux-logger";

import { DEBUG } from "metabase/lib/debug";

/**
 * Provides the same functionality as redux-thunk and augments the dispatch method with
 * `dispatch.action(type, payload)` which creates an action that adheres to Flux Standard Action format.
 */
const thunkWithDispatchAction = ({ dispatch, getState }) => next => action => {
    if (typeof action === 'function') {
        const dispatchAugmented = Object.assign(dispatch, {
            action: (type, payload) => dispatch({ type, payload })
        });

        return action(dispatchAugmented, getState);
    }
<<<<<<< HEAD

=======
>>>>>>> da136a5e
    return next(action);
};

let middleware = [thunkWithDispatchAction, promise];
if (DEBUG) {
    middleware.push(logger);
}

const devToolsExtension = window.devToolsExtension ? window.devToolsExtension() : (f => f);

<<<<<<< HEAD
export function getStore(reducers, history, intialState) {
=======
export function getStore(reducers, history, intialState, enhancer = (a) => a) {

>>>>>>> da136a5e
    const reducer = combineReducers({
        ...reducers,
        form,
        routing,
    });

    middleware.push(routerMiddleware(history));

    return createStore(reducer, intialState, compose(
        applyMiddleware(...middleware),
        devToolsExtension,
        enhancer,
    ));
}<|MERGE_RESOLUTION|>--- conflicted
+++ resolved
@@ -21,10 +21,6 @@
 
         return action(dispatchAugmented, getState);
     }
-<<<<<<< HEAD
-
-=======
->>>>>>> da136a5e
     return next(action);
 };
 
@@ -35,12 +31,8 @@
 
 const devToolsExtension = window.devToolsExtension ? window.devToolsExtension() : (f => f);
 
-<<<<<<< HEAD
-export function getStore(reducers, history, intialState) {
-=======
 export function getStore(reducers, history, intialState, enhancer = (a) => a) {
 
->>>>>>> da136a5e
     const reducer = combineReducers({
         ...reducers,
         form,
